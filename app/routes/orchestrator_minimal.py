"""
Route handlers for the orchestrator service.
"""

import time
import os
from typing import Dict, Any, Optional, List
import os
from fastapi import APIRouter, HTTPException, Request, Depends
from fastapi.responses import StreamingResponse
from pydantic import BaseModel, Field

from app.utils.logging import get_logger
from app.services.output_formatter import OutputFormatter
from app.middleware.combined_auth_middleware import require_auth, AuthUser
from app.models.streaming_response import StreamingAnalysisRequest, StreamingConfig
from app.services.provider_health_manager import provider_health_manager
from app.services.sse_event_bus import sse_event_bus

logger = get_logger("orchestrator_routes")


class AnalysisRequest(BaseModel):
    """Request model for analysis endpoint."""

    query: str = Field(..., description="The query or text to analyze")
    analysis_type: str = Field(
        default="simple", description="Type of analysis to perform"
    )
    options: Optional[Dict[str, Any]] = Field(
        default=None, description="Additional analysis options"
    )
    user_id: Optional[str] = Field(
        default=None, description="User ID for cost tracking"
    )
    selected_models: Optional[List[str]] = Field(
        default=None, description="Models to use for analysis"
    )
    save_outputs: bool = Field(
        default=False, description="Whether to save pipeline outputs as JSON/TXT files"
    )
    include_pipeline_details: bool = Field(
        default=False,
        description="Include all pipeline stages (initial responses, peer review) in output. Default returns only Ultra Synthesis.",
    )
    include_initial_responses: bool = Field(
        default=False,
        description="Include initial model responses even in streamlined output",
    )


class AnalysisResponse(BaseModel):
    """Response model for analysis endpoint."""

    success: bool = Field(..., description="Whether the analysis was successful")
    results: Dict[str, Any] = Field(..., description="Analysis results")
    error: Optional[str] = Field(
        default=None, description="Error message if analysis failed"
    )
    processing_time: Optional[float] = Field(
        default=None, description="Processing time in seconds"
    )
    saved_files: Optional[Dict[str, str]] = Field(
        default=None,
        description="Paths to saved output files if save_outputs was enabled",
    )
    pipeline_info: Optional[Dict[str, Any]] = Field(
        default=None,
        description="Information about the pipeline execution including progress and stages",
    )


def create_router() -> APIRouter:
    """
    Create the router with all endpoints.

    Returns:
        APIRouter: The configured router
    """
    router = APIRouter(tags=["Orchestrator"])

<<<<<<< HEAD
    @router.get("/orchestrator/events")
    async def orchestrator_events(correlation_id: str, http_request: Request):
        """Server-Sent Events stream for real-time orchestration updates.

        Query params:
          - correlation_id: trace id to subscribe to
        """
        if not correlation_id:
            raise HTTPException(status_code=400, detail="correlation_id is required")

        # Allow read-only access (auth optional based on middleware config)
        async def gen():
            async for frame in sse_event_bus.subscribe(correlation_id):
                yield frame

        return StreamingResponse(
            gen(),
            media_type="text/event-stream",
            headers={
                "Cache-Control": "no-cache",
                "Connection": "keep-alive",
                "X-Accel-Buffering": "no",
            },
        )

    @router.get("/orchestrator/status")
    async def get_service_status(http_request: Request):
        """
        Check the service status including model availability.

        Returns:
            dict: Service status with model counts and health
        """
=======
    @router.get(
        "/orchestrator/status",
        summary="Get orchestration service status",
        description="Check if the orchestration service is ready to handle requests. Returns model availability and provider status.",
        responses={
            200: {
                "description": "Service status",
                "content": {
                    "application/json": {
                        "example": {
                            "status": "healthy",
                            "service_available": True,
                            "message": "Service operational with 3 models",
                            "models": {
                                "available": ["gpt-4", "claude-3-5-sonnet-20241022", "gemini-1.5-flash"],
                                "count": 3,
                                "required": 3,
                                "single_model_fallback": False,
                                "providers_present": ["openai", "anthropic", "google"],
                                "required_providers": ["openai", "anthropic", "google"]
                            },
                            "ready": True,
                            "timestamp": 1234567890.123
                        }
                    }
                }
            }
        }
    )
    async def get_service_status(http_request: Request):
        """Check the service status including model availability."""
>>>>>>> 0c908e25
        try:
            if not hasattr(http_request.app.state, "orchestration_service"):
                return {
                    "status": "error",
                    "message": "Orchestration service not initialized",
                    "service_available": False,
                }

            orchestration_service = http_request.app.state.orchestration_service

            # Get available models
            available_models = await orchestration_service._default_models_from_env()
            model_count = len(available_models)

<<<<<<< HEAD
            # Soft display fallback: if empty or below minimum, provide a non-authoritative suggested list based on configured providers
            # This prevents empty UI while not changing availability policy downstream.
            if model_count < 2:
                fallback: List[str] = []
                try:
                    if os.getenv("OPENAI_API_KEY"):
                        fallback.extend(["gpt-4o", "gpt-3.5-turbo"])
                    if os.getenv("ANTHROPIC_API_KEY"):
                        fallback.extend(["claude-3-5-sonnet-20241022", "claude-3-haiku-20240307"])
                    if os.getenv("GOOGLE_API_KEY"):
                        fallback.extend(["gemini-1.5-pro", "gemini-1.5-flash"])
                except Exception:
                    pass
                # Deduplicate while preserving order
                seen = set()
                fallback = [m for m in fallback if not (m in seen or seen.add(m))]
                # Only use fallback if it helps reach at least two display models
                if len(fallback) >= 2:
                    logger.warning("orchestrator/status: using display fallback model list due to insufficient healthy models")
                    available_models = fallback
                    model_count = len(available_models)

            # Get provider health summary (non-fatal)
            try:
                health_summary = await provider_health_manager.get_health_summary()
                available_providers = health_summary["_system"]["available_providers"]
                degradation_message = await provider_health_manager.get_degradation_message()
            except Exception as _e:
                logger.warning(f"provider_health_manager unavailable: {_e}")
                health_summary = {"_system": {"available_providers": [], "total_providers": 0, "meets_requirements": False}}
                available_providers = []
                degradation_message = None

            # Check API key status
            api_key_status = {
                "openai": bool(os.getenv("OPENAI_API_KEY")),
                "anthropic": bool(os.getenv("ANTHROPIC_API_KEY")),
                "google": bool(os.getenv("GOOGLE_API_KEY")),
                "huggingface": bool(os.getenv("HUGGINGFACE_API_KEY"))
            }

=======
>>>>>>> 0c908e25
            # Determine service status
            from app.config import Config

            required_models = Config.MINIMUM_MODELS_REQUIRED
<<<<<<< HEAD

            if model_count >= required_models and len(available_providers) >= 2:
=======
            required_providers = set(getattr(Config, "REQUIRED_PROVIDERS", []))

            # Infer providers from model names
            providers_present = set()
            for m in available_models:
                if m.startswith("gpt") or m.startswith("o1"):
                    providers_present.add("openai")
                elif m.startswith("claude"):
                    providers_present.add("anthropic")
                elif m.startswith("gemini"):
                    providers_present.add("google")

            if model_count >= required_models and (
                not required_providers or required_providers.issubset(providers_present)
            ):
>>>>>>> 0c908e25
                status = "healthy"
                service_available = True
                message = f"Service operational with {model_count} models"
            elif model_count >= 1 and Config.ENABLE_SINGLE_MODEL_FALLBACK:
                status = "degraded"
                service_available = True
                message = degradation_message or f"Service in degraded mode with only {model_count} model(s)"
            else:
                status = "unavailable"
                service_available = False
<<<<<<< HEAD
                message = degradation_message or f"Service unavailable. Only {model_count} model(s) available, {required_models} required"
=======
                if required_providers and not required_providers.issubset(
                    providers_present
                ):
                    missing = list(required_providers - providers_present)
                    message = f"Service unavailable. Missing providers: {missing}"
                else:
                    message = f"Service unavailable. Only {model_count} model(s) available, {required_models} required"
>>>>>>> 0c908e25

            return {
                "status": status,
                "service_available": service_available,
                "message": message,
                "environment": Config.ENVIRONMENT,
                "api_keys_configured": api_key_status,
                "models": {
                    "available": available_models,
                    "count": model_count,
                    "required": required_models,
                    "single_model_fallback": Config.ENABLE_SINGLE_MODEL_FALLBACK,
                    "providers_present": list(providers_present),
                    "required_providers": (
                        list(required_providers) if required_providers else []
                    ),
                },
<<<<<<< HEAD
                "provider_health": {
                    "available_providers": available_providers,
                    "total_providers": health_summary["_system"]["total_providers"],
                    "meets_requirements": health_summary["_system"]["meets_requirements"],
                    "details": {k: v for k, v in health_summary.items() if k != "_system"}
                },
                "timestamp": time.time()
            }

        except Exception as e:
            logger.error(f"Error checking service status: {e}", exc_info=True)
            return {
                "status": "error",
                "message": str(e),
                "service_available": False
=======
                "ready": service_available and status == "healthy",
                "timestamp": time.time(),
            }

        except Exception as e:
            logger.error(f"Error checking service status: {e}")
            return {"status": "error", "message": str(e), "service_available": False}

    @router.post(
        "/orchestrator/analyze",
        response_model=AnalysisResponse,
        summary="Analyze text using multi-model orchestration",
        description="Process text through the 3-stage Ultra Synthesis™ pipeline with multiple LLMs.",
        responses={
            200: {
                "description": "Analysis completed successfully",
                "content": {
                    "application/json": {
                        "example": {
                            "success": True,
                            "results": {
                                "ultra_synthesis": "The comprehensive analysis shows...",
                                "formatted_synthesis": "# Analysis Results\n\nThe comprehensive analysis...",
                                "status": "completed"
                            },
                            "processing_time": 12.34,
                            "pipeline_info": {
                                "stages_completed": ["initial_response", "peer_review_and_revision", "ultra_synthesis"],
                                "total_stages": 3,
                                "models_used": ["gpt-4", "claude-3-5-sonnet-20241022", "gemini-1.5-flash"],
                                "pipeline_type": "3-stage optimized",
                                "include_details": False
                            }
                        }
                    }
                }
            },
            503: {
                "description": "Service unavailable due to insufficient models or missing providers",
                "content": {
                    "application/json": {
                        "example": {
                            "error": "SERVICE_UNAVAILABLE",
                            "message": "Missing required providers: ['anthropic']",
                            "details": {
                                "providers_present": ["openai", "google"],
                                "required_providers": ["openai", "anthropic", "google"],
                                "missing_providers": ["anthropic"],
                                "selected_models": ["gpt-4", "gemini-1.5-flash"]
                            }
                        }
                    }
                }
>>>>>>> 0c908e25
            }
        }
    )
    async def analyze_query(
        request: AnalysisRequest,
        http_request: Request,
        current_user: AuthUser = Depends(require_auth),
    ):
        """Main analysis endpoint using the orchestration service."""
        try:
            import time

            start_time = time.time()

            logger.info(
                f"Starting analysis for query: {request.query[:100]}...",
                extra={
                    "request_id": getattr(http_request.state, "request_id", None),
                    "correlation_id": getattr(
                        http_request.state, "correlation_id", None
                    ),
                },
            )
            corr_id = (
                getattr(http_request.state, "correlation_id", None)
                or getattr(http_request.state, "request_id", None)
                or ""
            )
            # Notify start
            await sse_event_bus.publish(corr_id, "analysis_start", {"models": request.selected_models or []})

            # Get orchestration service from app state
            if not hasattr(http_request.app.state, "orchestration_service"):
                raise HTTPException(
                    status_code=503,
                    detail="Orchestration service is not initialized"
                )

            orchestration_service = http_request.app.state.orchestration_service

<<<<<<< HEAD
            # Check model availability BEFORE processing
            available_models = await orchestration_service._default_models_from_env()
            model_count = len(available_models)

            # Enforce minimum model requirement
            from app.config import Config as _Cfg  # local import to avoid top-level cycles
            required_models_cfg = getattr(_Cfg, "MINIMUM_MODELS_REQUIRED", 3)
            # Enforce required providers: OpenAI, Anthropic, Google
            required_providers = set(getattr(_Cfg, "REQUIRED_PROVIDERS", ["openai","anthropic","google"]))
            try:
                health_summary = await provider_health_manager.get_health_summary()
                available_providers_list = health_summary.get("_system", {}).get("available_providers", [])
                available_provider_set = set(available_providers_list)
                missing = [p for p in required_providers if p not in available_provider_set]
            except Exception:
                available_provider_set = set()
                missing = list(required_providers)

            if model_count < required_models_cfg or missing:
                logger.error(f"Insufficient models available: {model_count} < {required_models_cfg}")
                # Gather provider availability details for human-readable error
                try:
                    health_summary = await provider_health_manager.get_health_summary()
                    available_providers = health_summary.get("_system", {}).get("available_providers", [])
                    total_providers = health_summary.get("_system", {}).get("total_providers", 0)
                except Exception:
                    available_providers, total_providers = [], 0
                api_key_status = {
                    "openai": bool(os.getenv("OPENAI_API_KEY")),
                    "anthropic": bool(os.getenv("ANTHROPIC_API_KEY")),
                    "google": bool(os.getenv("GOOGLE_API_KEY")),
                    "huggingface": bool(os.getenv("HUGGINGFACE_API_KEY")),
                }
                message = (
                    f"UltraAI requires at least {required_models_cfg} models and providers: "
                    f"{sorted(list(required_providers))}; missing: {sorted(missing)}; "
                    f"available_models={model_count}"
                )
                raise HTTPException(status_code=503, detail=message)

=======
>>>>>>> 0c908e25
            # Use tracked orchestration if available
            if hasattr(orchestration_service, "set_request_context"):
                orchestration_service.set_request_context(http_request)

            # Prepare options with save_outputs flag
            pipeline_options = request.options or {}
            pipeline_options["save_outputs"] = request.save_outputs

            # If models not provided, select smartly (require 3 healthy models)
            selected_models = request.selected_models
            logger.info(f"📊 Models requested by client: {selected_models}")
<<<<<<< HEAD
=======
            from app.config import Config as _Cfg

            required_models = _Cfg.MINIMUM_MODELS_REQUIRED
            # Parse REQUIRED_PROVIDERS from env at request time so tests can control it dynamically
            env_req = os.getenv("REQUIRED_PROVIDERS", "").strip()
            if env_req:
                required_providers = set([p for p in env_req.replace(" ", "").split(",") if p])
            else:
                required_providers = set()
>>>>>>> 0c908e25

            if not selected_models:
                try:
                    default_models = (
                        await orchestration_service._default_models_from_env()
                    )
                    logger.info(f"🔍 Default models from env: {default_models}")
<<<<<<< HEAD

                    if default_models:
                        try:
                            from app.config import Config as _Cfg2
                            required_n = getattr(_Cfg2, "MINIMUM_MODELS_REQUIRED", 3)
                        except Exception:
                            required_n = 3
                        selected_models = default_models[:required_n]
=======
                    if default_models:
                        selected_models = default_models[:required_models]
>>>>>>> 0c908e25
                        logger.info(f"✅ Using default models: {selected_models}")
                except Exception as e:
                    logger.error(f"Model selection failed: {e}")

            # Calculate providers present from selected models
            providers_present = set()
            if selected_models:
                for m in selected_models:
                    if m.startswith("gpt") or m.startswith("o1"):
                        providers_present.add("openai")
                    elif m.startswith("claude"):
                        providers_present.add("anthropic")
                    elif m.startswith("gemini"):
                        providers_present.add("google")

            # Enforce gating: prefer explicit missing provider error over count error
            if required_providers and not required_providers.issubset(providers_present):
                missing = list(required_providers - providers_present)
                raise HTTPException(
                    status_code=503,
                    detail={
                        "error": "SERVICE_UNAVAILABLE",
                        "message": f"Missing required providers: {missing}",
                        "details": {
                            "providers_present": list(providers_present),
                            "required_providers": list(required_providers),
                            "missing_providers": missing,
                            "selected_models": selected_models
                        },
                    },
                )

            if not selected_models or len(selected_models) < required_models:
                raise HTTPException(
                    status_code=503,
                    detail={
                        "error": "SERVICE_UNAVAILABLE",
                        "message": f"Insufficient healthy models. Require {required_models}.",
                        "details": {
                            "selected_models": selected_models or [],
                            "required_models": required_models,
                            "providers_present": list(providers_present),
                            "required_providers": list(required_providers),
                        },
                    },
                )

            # Emit per-model selection events before running pipeline
            try:
                if selected_models:
                    for m in selected_models:
                        await sse_event_bus.publish(corr_id, "model_selected", {"model": m})
            except Exception:
                pass

            # Run the analysis pipeline
            # Stage start events
            await sse_event_bus.publish(corr_id, "initial_start", {})
            pipeline_results = await orchestration_service.run_pipeline(
                input_data=request.query,
                options=pipeline_options,
                user_id=request.user_id,
                selected_models=selected_models,
            )
            await sse_event_bus.publish(corr_id, "pipeline_complete", {})

            # Check for SERVICE_UNAVAILABLE error
            if (
                isinstance(pipeline_results, dict)
                and pipeline_results.get("error") == "SERVICE_UNAVAILABLE"
            ):
                logger.error(f"Service unavailable: {pipeline_results.get('message')}")
                await sse_event_bus.publish(corr_id, "service_unavailable", pipeline_results)
                # Raise 503 with a flat message to satisfy error handler
                raise HTTPException(
                    status_code=503,
<<<<<<< HEAD
                    detail=str(pipeline_results.get("message", "Service temporarily unavailable"))
=======
                    detail={
                        "error": "SERVICE_UNAVAILABLE",
                        "message": pipeline_results.get(
                            "message", "Service temporarily unavailable"
                        ),
                        "details": pipeline_results.get("details", {}),
                    },
>>>>>>> 0c908e25
                )

            # Process results into response format
            analysis_results = {}
            saved_files = None
            ultra_synthesis_result = None

            # Initialize output formatter
            formatter = OutputFormatter()

            # Ensure pipeline_results is a dict
            if not isinstance(pipeline_results, dict):
                logger.error(
                    f"Pipeline returned unexpected type: {type(pipeline_results)}"
                )
                return AnalysisResponse(
                    success=False,
                    results={},
                    error="Pipeline returned invalid results format",
                )

            # Debug logging
            logger.info(f"Pipeline results type: {type(pipeline_results)}")
            logger.info(
                f"Pipeline results keys: {list(pipeline_results.keys()) if isinstance(pipeline_results, dict) else 'Not a dict'}"
            )

            # First pass: extract ultra synthesis and metadata
            try:
                for stage_name, stage_result in pipeline_results.items():
                    if stage_name == "_metadata":
                        # Extract saved files info from metadata
                        if "saved_files" in stage_result:
                            saved_files = stage_result["saved_files"]
                        continue

                    if stage_name == "ultra_synthesis":
                        # Extract Ultra Synthesis result
                        if hasattr(stage_result, "error") and stage_result.error:
                            ultra_synthesis_result = {
                                "error": stage_result.error,
                                "status": "failed",
                            }
                        else:
                            output = (
                                stage_result.output
                                if hasattr(stage_result, "output")
                                else stage_result
                            )
                            quality = None
                            if (
                                hasattr(stage_result, "quality")
                                and stage_result.quality
                            ):
                                quality = stage_result.quality.__dict__

                            if isinstance(output, dict):
                                # Check for synthesis or synthesis_enhanced
                                if "synthesis_enhanced" in output:
                                    ultra_synthesis_result = output[
                                        "synthesis_enhanced"
                                    ]
                                elif "synthesis" in output:
                                    synthesis_val = output.get("synthesis")
                                    if isinstance(synthesis_val, dict):
                                        ultra_synthesis_result = (
                                            synthesis_val.get("content")
                                            or synthesis_val.get("text")
                                            or ""
                                        )
                                    else:
                                        ultra_synthesis_result = synthesis_val or ""
                                else:
                                    ultra_synthesis_result = output
                            else:
                                ultra_synthesis_result = output

            except Exception as e:
                logger.error(
                    f"Error processing pipeline results: {str(e)}", exc_info=True
                )
                return AnalysisResponse(
                    success=False,
                    results={},
                    error=f"Error processing pipeline results: {str(e)}",
                )

            # Second pass: handle pipeline details if requested
            if request.include_pipeline_details:
                logger.info("Processing pipeline details view")
                # Include all stages for detailed view
                try:
                    for stage_name, stage_result in pipeline_results.items():
                        if stage_name == "_metadata":
                            continue

                        if hasattr(stage_result, "error") and stage_result.error:
                            analysis_results[stage_name] = {
                                "error": stage_result.error,
                                "status": "failed",
                            }
                        else:
                            output = (
                                stage_result.output
                                if hasattr(stage_result, "output")
                                else stage_result
                            )
                            quality = None
                            if (
                                hasattr(stage_result, "quality")
                                and stage_result.quality
                            ):
                                quality = stage_result.quality.__dict__

                            analysis_results[stage_name] = {
                                "output": output,
                                "quality": quality,
                                "status": "completed",
                            }

                except Exception as e:
                    logger.error(
                        f"Error processing pipeline details: {str(e)}", exc_info=True
                    )
                    # Fall back to simple output on error
                    if ultra_synthesis_result is not None:
                        analysis_results = {
                            "ultra_synthesis": ultra_synthesis_result,
                            "status": "completed",
                            "error": f"Could not process full pipeline details: {str(e)}",
                        }
                    else:
                        return AnalysisResponse(
                            success=False,
                            results={},
                            error=f"Error processing pipeline details: {str(e)}",
                        )

                # Use formatter to create enhanced output
                if not analysis_results.get("error"):
                    try:
                        formatted_output = formatter.format_pipeline_output(
                            pipeline_results,
                            include_initial_responses=True,
                            include_peer_review=True,
                            include_metadata=(
                                request.options.get("include_metadata", False)
                                if request.options
                                else False
                            ),
                        )

                        # Add formatted output to results
                        analysis_results["formatted_output"] = formatted_output
                    except Exception as e:
                        logger.error(f"Error formatting output: {str(e)}")
            else:
                # Return only Ultra Synthesis (default behavior)
                if ultra_synthesis_result is not None:
                    # Build pipeline data for formatter
                    formatter_input = {
                        "ultra_synthesis": {"synthesis": ultra_synthesis_result}
                    }

                    # Add initial responses if requested
                    if (
                        request.include_initial_responses
                        and "initial_response" in pipeline_results
                    ):
                        initial_stage = pipeline_results["initial_response"]
                        if hasattr(initial_stage, "output"):
                            formatter_input["initial_response"] = initial_stage.output
                        else:
                            formatter_input["initial_response"] = initial_stage

                    # Create a formatted version
                    simple_formatted = formatter.format_pipeline_output(
                        formatter_input,
                        include_initial_responses=request.include_initial_responses,
                        include_peer_review=False,
                        include_metadata=False,
                    )

                    analysis_results = {
                        "ultra_synthesis": ultra_synthesis_result,
                        "formatted_synthesis": simple_formatted.get(
                            "full_document", ultra_synthesis_result
                        ),
                        "status": "completed",
                    }

                    # Add initial responses if requested
                    if (
                        request.include_initial_responses
                        and "initial_responses" in simple_formatted
                    ):
                        analysis_results["initial_responses"] = simple_formatted[
                            "initial_responses"
                        ]

                    # Also expose meta_analysis (if present) for UI without enabling full details
                    try:
                        if "meta_analysis" in pipeline_results:
                            meta_stage = pipeline_results["meta_analysis"]
                            if hasattr(meta_stage, "output"):
                                analysis_results["meta_analysis"] = meta_stage.output
                            else:
                                analysis_results["meta_analysis"] = meta_stage
                    except Exception:
                        pass

                else:
                    analysis_results = {
                        "error": "Ultra Synthesis stage not completed",
                        "status": "failed",
                    }

            processing_time = time.time() - start_time

            # Create pipeline info
            completed_stages = list(pipeline_results.keys())
            if "_metadata" in completed_stages:
                completed_stages.remove("_metadata")

            pipeline_info = {
                "stages_completed": completed_stages,
                "total_stages": len(completed_stages),
                "models_used": selected_models or [],
                "pipeline_type": (
                    "3-stage optimized" if len(completed_stages) >= 3 else "partial"
                ),
                "include_details": request.include_pipeline_details,
            }

            # Add degradation message if service is degraded
            degradation_message = await provider_health_manager.get_degradation_message()
            if degradation_message:
                pipeline_info["service_status"] = degradation_message

            logger.info(f"Analysis completed in {processing_time:.2f} seconds")
            logger.info(f"Pipeline stages completed: {completed_stages}")
            if saved_files:
                logger.info(f"Output files saved: {saved_files}")
            # Emit per-model completion events
            try:
                for m in (selected_models or []):
                    await sse_event_bus.publish(corr_id, "model_completed", {"model": m})
            except Exception:
                pass

            await sse_event_bus.publish(
                corr_id,
                "analysis_complete",
                {"processing_time": processing_time, "stages": completed_stages},
            )

            return AnalysisResponse(
                success=True,
                results=analysis_results,
                processing_time=processing_time,
                saved_files=saved_files,
                pipeline_info=pipeline_info,
            )

<<<<<<< HEAD
        except HTTPException:
            # Propagate HTTP errors (e.g., 503 when requirements aren't met)
            raise
=======
        except HTTPException as exc:
            # Bubble up HTTP exceptions so tests/clients receive intended status codes (e.g., 503 gating)
            raise exc
>>>>>>> 0c908e25
        except Exception as e:
            logger.error(f"Analysis failed: {str(e)}")
            return AnalysisResponse(success=False, results={}, error=str(e))

    @router.post(
        "/orchestrator/analyze/stream",
        summary="Stream analysis results using SSE",
        description="Process text through the orchestration pipeline with real-time Server-Sent Events updates.",
        responses={
            200: {
                "description": "SSE stream established",
                "content": {
                    "text/event-stream": {
                        "example": "data: {\"event\": \"analysis_start\", \"timestamp\": 1234567890.123}\n\n"
                    }
                }
            },
            503: {
                "description": "Service unavailable due to insufficient models or missing providers",
                "content": {
                    "application/json": {
                        "example": {
                            "error": "SERVICE_UNAVAILABLE",
                            "message": "Insufficient healthy models. Require 3.",
                            "details": {
                                "selected_models": ["gpt-4"],
                                "required_models": 3,
                                "providers_present": ["openai"],
                                "required_providers": ["openai", "anthropic", "google"]
                            }
                        }
                    }
                }
            }
        }
    )
    async def analyze_query_stream(
        request: StreamingAnalysisRequest,
        http_request: Request,
        current_user: AuthUser = Depends(require_auth),
    ):
<<<<<<< HEAD
        """
        Streaming analysis endpoint using Server-Sent Events.

        This endpoint provides real-time updates as the orchestration pipeline
        processes through its stages, enabling responsive user interfaces.

        Returns:
            StreamingResponse: Server-Sent Events stream
        """
        try:
            logger.info(f"Starting streaming analysis for query: {request.query[:100]}...")
=======
        """Streaming analysis endpoint using Server-Sent Events."""
        try:
            logger.info(
                f"Starting streaming analysis for query: {request.query[:100]}..."
            )
>>>>>>> 0c908e25

            # Get orchestration service
            if not hasattr(http_request.app.state, "orchestration_service"):
                raise HTTPException(
                    status_code=503,
                    detail={
                        "error": "SERVICE_UNAVAILABLE",
                        "message": "Orchestration service is not initialized",
                        "details": {
                            "reason": "The orchestration service has not been properly started. This is typically a server configuration issue.",
                            "action": "Please try again in a few moments or contact support if the issue persists."
                        }
                    }
                )

            orchestration_service = http_request.app.state.orchestration_service

            # Check if service supports streaming
            if not hasattr(orchestration_service, "stream_pipeline"):
                # Try to import and create streaming service
                try:
<<<<<<< HEAD
                    from app.services.streaming_orchestration_service import StreamingOrchestrationService
=======
                    from app.services.streaming_orchestration_service import (
                        StreamingOrchestrationService,
                    )
>>>>>>> 0c908e25

                    # Create streaming service with same dependencies
                    streaming_service = StreamingOrchestrationService(
                        model_registry=orchestration_service.model_registry,
                        quality_evaluator=orchestration_service.quality_evaluator,
                        rate_limiter=orchestration_service.rate_limiter,
                        token_manager=orchestration_service.token_manager,
                        transaction_service=orchestration_service.transaction_service,
                    )

                    # Store for future requests
                    http_request.app.state.streaming_orchestration_service = (
                        streaming_service
                    )
                    orchestration_service = streaming_service

                except ImportError:
                    raise HTTPException(
                        status_code=501,
<<<<<<< HEAD
                        detail={
                            "error": "NOT_IMPLEMENTED",
                            "message": "Streaming is not available on this server",
                            "details": {
                                "reason": "The streaming module is not installed or configured",
                                "alternative": "Use POST /orchestrator/analyze for non-streaming analysis",
                                "action": "Please use the standard analysis endpoint instead"
                            }
                        }
=======
                        detail="Streaming not implemented. Use /orchestrator/analyze for non-streaming.",
>>>>>>> 0c908e25
                    )

            # Configure streaming
            streaming_config = StreamingConfig(
                enabled=True,
                chunk_size=request.chunk_size,
                synthesis_streaming="synthesis_chunks" in request.stream_stages,
                include_partial_responses="model_responses" in request.stream_stages,
            )

            # Model selection (similar to non-streaming endpoint)
            selected_models = request.selected_models
            from app.config import Config as _Cfg

            required_models = _Cfg.MINIMUM_MODELS_REQUIRED
            required_providers = set(getattr(_Cfg, "REQUIRED_PROVIDERS", []))
            if not selected_models:
                try:
                    default_models = (
                        await orchestration_service._default_models_from_env()
                    )
                    if default_models:
                        selected_models = default_models[:required_models]
                except Exception as e:
                    logger.error(f"Model selection failed: {e}")
<<<<<<< HEAD
                    selected_models = ["gpt-4o"]
=======

            # Calculate providers present from selected models
            providers_present = set()
            if selected_models:
                for m in selected_models:
                    if m.startswith("gpt") or m.startswith("o1"):
                        providers_present.add("openai")
                    elif m.startswith("claude"):
                        providers_present.add("anthropic")
                    elif m.startswith("gemini"):
                        providers_present.add("google")

            if not selected_models or len(selected_models) < required_models:
                raise HTTPException(
                    status_code=503,
                    detail={
                        "error": "SERVICE_UNAVAILABLE",
                        "message": f"Insufficient healthy models. Require {required_models}.",
                        "details": {
                            "selected_models": selected_models or [],
                            "required_models": required_models,
                            "providers_present": list(providers_present),
                            "required_providers": list(required_providers)
                        },
                    },
                )

            if required_providers and not required_providers.issubset(
                providers_present
            ):
                missing = list(required_providers - providers_present)
                raise HTTPException(
                    status_code=503,
                    detail={
                        "error": "SERVICE_UNAVAILABLE",
                        "message": f"Missing required providers: {missing}",
                        "details": {
                            "providers_present": list(providers_present),
                            "required_providers": list(required_providers),
                            "missing_providers": missing,
                            "selected_models": selected_models
                        },
                    },
                )
>>>>>>> 0c908e25

            # Create async generator for streaming
            async def event_stream():
                """Generate Server-Sent Events."""
                try:
                    async for event in orchestration_service.stream_pipeline(
                        input_data=request.query,
                        options=request.options,
                        user_id=request.user_id,
                        selected_models=selected_models,
                        stream_config=streaming_config,
                    ):
                        yield event
                except Exception as e:
                    logger.error(f"Streaming error: {str(e)}")
                    yield f"data: {{'event': 'error', 'data': {{'error': '{str(e)}'}}}}\n\n"

            # Return streaming response
            return StreamingResponse(
                event_stream(),
                media_type="text/event-stream",
                headers={
                    "Cache-Control": "no-cache",
                    "Connection": "keep-alive",
                    "X-Accel-Buffering": "no",  # Disable proxy buffering
                },
            )

        except HTTPException:
            raise
        except Exception as e:
            logger.error(f"Streaming analysis failed: {str(e)}")
            raise HTTPException(status_code=500, detail=str(e))

    @router.get("/orchestrator/health")
    async def orchestrator_health(http_request: Request):
        """Check orchestrator service health."""
        try:
            if hasattr(http_request.app.state, "orchestration_service"):
                return {"status": "healthy", "service": "orchestration"}
            else:
                return {
                    "status": "degraded",
                    "service": "orchestration",
                    "error": "Service not initialized",
                }
        except Exception as e:
            return {"status": "error", "service": "orchestration", "error": str(e)}

    return router


router = create_router()  # Expose router for application<|MERGE_RESOLUTION|>--- conflicted
+++ resolved
@@ -3,19 +3,18 @@
 """
 
 import time
-import os
 from typing import Dict, Any, Optional, List
 import os
 from fastapi import APIRouter, HTTPException, Request, Depends
+import asyncio
 from fastapi.responses import StreamingResponse
 from pydantic import BaseModel, Field
 
 from app.utils.logging import get_logger
 from app.services.output_formatter import OutputFormatter
 from app.middleware.combined_auth_middleware import require_auth, AuthUser
+from app.services.model_health_cache import model_health_cache
 from app.models.streaming_response import StreamingAnalysisRequest, StreamingConfig
-from app.services.provider_health_manager import provider_health_manager
-from app.services.sse_event_bus import sse_event_bus
 
 logger = get_logger("orchestrator_routes")
 
@@ -79,41 +78,6 @@
     """
     router = APIRouter(tags=["Orchestrator"])
 
-<<<<<<< HEAD
-    @router.get("/orchestrator/events")
-    async def orchestrator_events(correlation_id: str, http_request: Request):
-        """Server-Sent Events stream for real-time orchestration updates.
-
-        Query params:
-          - correlation_id: trace id to subscribe to
-        """
-        if not correlation_id:
-            raise HTTPException(status_code=400, detail="correlation_id is required")
-
-        # Allow read-only access (auth optional based on middleware config)
-        async def gen():
-            async for frame in sse_event_bus.subscribe(correlation_id):
-                yield frame
-
-        return StreamingResponse(
-            gen(),
-            media_type="text/event-stream",
-            headers={
-                "Cache-Control": "no-cache",
-                "Connection": "keep-alive",
-                "X-Accel-Buffering": "no",
-            },
-        )
-
-    @router.get("/orchestrator/status")
-    async def get_service_status(http_request: Request):
-        """
-        Check the service status including model availability.
-
-        Returns:
-            dict: Service status with model counts and health
-        """
-=======
     @router.get(
         "/orchestrator/status",
         summary="Get orchestration service status",
@@ -145,7 +109,6 @@
     )
     async def get_service_status(http_request: Request):
         """Check the service status including model availability."""
->>>>>>> 0c908e25
         try:
             if not hasattr(http_request.app.state, "orchestration_service"):
                 return {
@@ -154,64 +117,43 @@
                     "service_available": False,
                 }
 
-            orchestration_service = http_request.app.state.orchestration_service
-
-            # Get available models
-            available_models = await orchestration_service._default_models_from_env()
+            # Fast-fail for status endpoint: avoid network probes; use cached health first
+            available_models = []
+            try:
+                candidates = [
+                    ("gpt-4o", os.getenv("OPENAI_API_KEY")),
+                    ("gpt-3.5-turbo", os.getenv("OPENAI_API_KEY")),
+                    ("claude-3-5-sonnet-20241022", os.getenv("ANTHROPIC_API_KEY")),
+                    ("claude-3-5-haiku-20241022", os.getenv("ANTHROPIC_API_KEY")),
+                    ("gemini-1.5-pro", os.getenv("GOOGLE_API_KEY")),
+                    ("gemini-1.5-flash", os.getenv("GOOGLE_API_KEY")),
+                ]
+                for model, key in candidates:
+                    if not key:
+                        continue
+                    cached_ok = model_health_cache.get_cached_health(model)
+                    if cached_ok:
+                        available_models.append(model)
+            except Exception as _e:
+                logger.warning(f"status fast-fail path error: {_e}")
+
+            # If cache produced no results, fall back to service discovery with a very short timeout
+            if not available_models and hasattr(http_request.app.state, "orchestration_service"):
+                orchestration_service = http_request.app.state.orchestration_service
+                try:
+                    available_models = await asyncio.wait_for(
+                        orchestration_service._default_models_from_env(), timeout=0.3
+                    )
+                except Exception:
+                    # On timeout or error, keep fast-fail behavior (no probes)
+                    available_models = []
+
             model_count = len(available_models)
 
-<<<<<<< HEAD
-            # Soft display fallback: if empty or below minimum, provide a non-authoritative suggested list based on configured providers
-            # This prevents empty UI while not changing availability policy downstream.
-            if model_count < 2:
-                fallback: List[str] = []
-                try:
-                    if os.getenv("OPENAI_API_KEY"):
-                        fallback.extend(["gpt-4o", "gpt-3.5-turbo"])
-                    if os.getenv("ANTHROPIC_API_KEY"):
-                        fallback.extend(["claude-3-5-sonnet-20241022", "claude-3-haiku-20240307"])
-                    if os.getenv("GOOGLE_API_KEY"):
-                        fallback.extend(["gemini-1.5-pro", "gemini-1.5-flash"])
-                except Exception:
-                    pass
-                # Deduplicate while preserving order
-                seen = set()
-                fallback = [m for m in fallback if not (m in seen or seen.add(m))]
-                # Only use fallback if it helps reach at least two display models
-                if len(fallback) >= 2:
-                    logger.warning("orchestrator/status: using display fallback model list due to insufficient healthy models")
-                    available_models = fallback
-                    model_count = len(available_models)
-
-            # Get provider health summary (non-fatal)
-            try:
-                health_summary = await provider_health_manager.get_health_summary()
-                available_providers = health_summary["_system"]["available_providers"]
-                degradation_message = await provider_health_manager.get_degradation_message()
-            except Exception as _e:
-                logger.warning(f"provider_health_manager unavailable: {_e}")
-                health_summary = {"_system": {"available_providers": [], "total_providers": 0, "meets_requirements": False}}
-                available_providers = []
-                degradation_message = None
-
-            # Check API key status
-            api_key_status = {
-                "openai": bool(os.getenv("OPENAI_API_KEY")),
-                "anthropic": bool(os.getenv("ANTHROPIC_API_KEY")),
-                "google": bool(os.getenv("GOOGLE_API_KEY")),
-                "huggingface": bool(os.getenv("HUGGINGFACE_API_KEY"))
-            }
-
-=======
->>>>>>> 0c908e25
             # Determine service status
             from app.config import Config
 
             required_models = Config.MINIMUM_MODELS_REQUIRED
-<<<<<<< HEAD
-
-            if model_count >= required_models and len(available_providers) >= 2:
-=======
             required_providers = set(getattr(Config, "REQUIRED_PROVIDERS", []))
 
             # Infer providers from model names
@@ -227,35 +169,35 @@
             if model_count >= required_models and (
                 not required_providers or required_providers.issubset(providers_present)
             ):
->>>>>>> 0c908e25
                 status = "healthy"
                 service_available = True
                 message = f"Service operational with {model_count} models"
             elif model_count >= 1 and Config.ENABLE_SINGLE_MODEL_FALLBACK:
                 status = "degraded"
                 service_available = True
-                message = degradation_message or f"Service in degraded mode with only {model_count} model(s)"
+                message = f"Service in degraded mode with only {model_count} model(s)"
             else:
                 status = "unavailable"
                 service_available = False
-<<<<<<< HEAD
-                message = degradation_message or f"Service unavailable. Only {model_count} model(s) available, {required_models} required"
-=======
-                if required_providers and not required_providers.issubset(
+                # For status endpoint, prefer count-based message per tests
+                if model_count < required_models:
+                    message = (
+                        f"Service unavailable. Only {model_count} model(s) available, {required_models} required"
+                    )
+                elif required_providers and not required_providers.issubset(
                     providers_present
                 ):
                     missing = list(required_providers - providers_present)
                     message = f"Service unavailable. Missing providers: {missing}"
                 else:
-                    message = f"Service unavailable. Only {model_count} model(s) available, {required_models} required"
->>>>>>> 0c908e25
+                    message = (
+                        f"Service unavailable. Only {model_count} model(s) available, {required_models} required"
+                    )
 
             return {
                 "status": status,
                 "service_available": service_available,
                 "message": message,
-                "environment": Config.ENVIRONMENT,
-                "api_keys_configured": api_key_status,
                 "models": {
                     "available": available_models,
                     "count": model_count,
@@ -266,23 +208,6 @@
                         list(required_providers) if required_providers else []
                     ),
                 },
-<<<<<<< HEAD
-                "provider_health": {
-                    "available_providers": available_providers,
-                    "total_providers": health_summary["_system"]["total_providers"],
-                    "meets_requirements": health_summary["_system"]["meets_requirements"],
-                    "details": {k: v for k, v in health_summary.items() if k != "_system"}
-                },
-                "timestamp": time.time()
-            }
-
-        except Exception as e:
-            logger.error(f"Error checking service status: {e}", exc_info=True)
-            return {
-                "status": "error",
-                "message": str(e),
-                "service_available": False
-=======
                 "ready": service_available and status == "healthy",
                 "timestamp": time.time(),
             }
@@ -336,7 +261,6 @@
                         }
                     }
                 }
->>>>>>> 0c908e25
             }
         }
     )
@@ -360,66 +284,15 @@
                     ),
                 },
             )
-            corr_id = (
-                getattr(http_request.state, "correlation_id", None)
-                or getattr(http_request.state, "request_id", None)
-                or ""
-            )
-            # Notify start
-            await sse_event_bus.publish(corr_id, "analysis_start", {"models": request.selected_models or []})
 
             # Get orchestration service from app state
             if not hasattr(http_request.app.state, "orchestration_service"):
                 raise HTTPException(
-                    status_code=503,
-                    detail="Orchestration service is not initialized"
+                    status_code=503, detail="Orchestration service not available"
                 )
 
             orchestration_service = http_request.app.state.orchestration_service
 
-<<<<<<< HEAD
-            # Check model availability BEFORE processing
-            available_models = await orchestration_service._default_models_from_env()
-            model_count = len(available_models)
-
-            # Enforce minimum model requirement
-            from app.config import Config as _Cfg  # local import to avoid top-level cycles
-            required_models_cfg = getattr(_Cfg, "MINIMUM_MODELS_REQUIRED", 3)
-            # Enforce required providers: OpenAI, Anthropic, Google
-            required_providers = set(getattr(_Cfg, "REQUIRED_PROVIDERS", ["openai","anthropic","google"]))
-            try:
-                health_summary = await provider_health_manager.get_health_summary()
-                available_providers_list = health_summary.get("_system", {}).get("available_providers", [])
-                available_provider_set = set(available_providers_list)
-                missing = [p for p in required_providers if p not in available_provider_set]
-            except Exception:
-                available_provider_set = set()
-                missing = list(required_providers)
-
-            if model_count < required_models_cfg or missing:
-                logger.error(f"Insufficient models available: {model_count} < {required_models_cfg}")
-                # Gather provider availability details for human-readable error
-                try:
-                    health_summary = await provider_health_manager.get_health_summary()
-                    available_providers = health_summary.get("_system", {}).get("available_providers", [])
-                    total_providers = health_summary.get("_system", {}).get("total_providers", 0)
-                except Exception:
-                    available_providers, total_providers = [], 0
-                api_key_status = {
-                    "openai": bool(os.getenv("OPENAI_API_KEY")),
-                    "anthropic": bool(os.getenv("ANTHROPIC_API_KEY")),
-                    "google": bool(os.getenv("GOOGLE_API_KEY")),
-                    "huggingface": bool(os.getenv("HUGGINGFACE_API_KEY")),
-                }
-                message = (
-                    f"UltraAI requires at least {required_models_cfg} models and providers: "
-                    f"{sorted(list(required_providers))}; missing: {sorted(missing)}; "
-                    f"available_models={model_count}"
-                )
-                raise HTTPException(status_code=503, detail=message)
-
-=======
->>>>>>> 0c908e25
             # Use tracked orchestration if available
             if hasattr(orchestration_service, "set_request_context"):
                 orchestration_service.set_request_context(http_request)
@@ -431,8 +304,6 @@
             # If models not provided, select smartly (require 3 healthy models)
             selected_models = request.selected_models
             logger.info(f"📊 Models requested by client: {selected_models}")
-<<<<<<< HEAD
-=======
             from app.config import Config as _Cfg
 
             required_models = _Cfg.MINIMUM_MODELS_REQUIRED
@@ -442,7 +313,6 @@
                 required_providers = set([p for p in env_req.replace(" ", "").split(",") if p])
             else:
                 required_providers = set()
->>>>>>> 0c908e25
 
             if not selected_models:
                 try:
@@ -450,19 +320,8 @@
                         await orchestration_service._default_models_from_env()
                     )
                     logger.info(f"🔍 Default models from env: {default_models}")
-<<<<<<< HEAD
-
-                    if default_models:
-                        try:
-                            from app.config import Config as _Cfg2
-                            required_n = getattr(_Cfg2, "MINIMUM_MODELS_REQUIRED", 3)
-                        except Exception:
-                            required_n = 3
-                        selected_models = default_models[:required_n]
-=======
                     if default_models:
                         selected_models = default_models[:required_models]
->>>>>>> 0c908e25
                         logger.info(f"✅ Using default models: {selected_models}")
                 except Exception as e:
                     logger.error(f"Model selection failed: {e}")
@@ -510,24 +369,13 @@
                     },
                 )
 
-            # Emit per-model selection events before running pipeline
-            try:
-                if selected_models:
-                    for m in selected_models:
-                        await sse_event_bus.publish(corr_id, "model_selected", {"model": m})
-            except Exception:
-                pass
-
             # Run the analysis pipeline
-            # Stage start events
-            await sse_event_bus.publish(corr_id, "initial_start", {})
             pipeline_results = await orchestration_service.run_pipeline(
                 input_data=request.query,
                 options=pipeline_options,
                 user_id=request.user_id,
                 selected_models=selected_models,
             )
-            await sse_event_bus.publish(corr_id, "pipeline_complete", {})
 
             # Check for SERVICE_UNAVAILABLE error
             if (
@@ -535,13 +383,9 @@
                 and pipeline_results.get("error") == "SERVICE_UNAVAILABLE"
             ):
                 logger.error(f"Service unavailable: {pipeline_results.get('message')}")
-                await sse_event_bus.publish(corr_id, "service_unavailable", pipeline_results)
-                # Raise 503 with a flat message to satisfy error handler
+                # Return 503 Service Unavailable
                 raise HTTPException(
                     status_code=503,
-<<<<<<< HEAD
-                    detail=str(pipeline_results.get("message", "Service temporarily unavailable"))
-=======
                     detail={
                         "error": "SERVICE_UNAVAILABLE",
                         "message": pipeline_results.get(
@@ -549,7 +393,6 @@
                         ),
                         "details": pipeline_results.get("details", {}),
                     },
->>>>>>> 0c908e25
                 )
 
             # Process results into response format
@@ -750,17 +593,6 @@
                             "initial_responses"
                         ]
 
-                    # Also expose meta_analysis (if present) for UI without enabling full details
-                    try:
-                        if "meta_analysis" in pipeline_results:
-                            meta_stage = pipeline_results["meta_analysis"]
-                            if hasattr(meta_stage, "output"):
-                                analysis_results["meta_analysis"] = meta_stage.output
-                            else:
-                                analysis_results["meta_analysis"] = meta_stage
-                    except Exception:
-                        pass
-
                 else:
                     analysis_results = {
                         "error": "Ultra Synthesis stage not completed",
@@ -784,27 +616,10 @@
                 "include_details": request.include_pipeline_details,
             }
 
-            # Add degradation message if service is degraded
-            degradation_message = await provider_health_manager.get_degradation_message()
-            if degradation_message:
-                pipeline_info["service_status"] = degradation_message
-
             logger.info(f"Analysis completed in {processing_time:.2f} seconds")
             logger.info(f"Pipeline stages completed: {completed_stages}")
             if saved_files:
                 logger.info(f"Output files saved: {saved_files}")
-            # Emit per-model completion events
-            try:
-                for m in (selected_models or []):
-                    await sse_event_bus.publish(corr_id, "model_completed", {"model": m})
-            except Exception:
-                pass
-
-            await sse_event_bus.publish(
-                corr_id,
-                "analysis_complete",
-                {"processing_time": processing_time, "stages": completed_stages},
-            )
 
             return AnalysisResponse(
                 success=True,
@@ -814,15 +629,9 @@
                 pipeline_info=pipeline_info,
             )
 
-<<<<<<< HEAD
-        except HTTPException:
-            # Propagate HTTP errors (e.g., 503 when requirements aren't met)
-            raise
-=======
         except HTTPException as exc:
             # Bubble up HTTP exceptions so tests/clients receive intended status codes (e.g., 503 gating)
             raise exc
->>>>>>> 0c908e25
         except Exception as e:
             logger.error(f"Analysis failed: {str(e)}")
             return AnalysisResponse(success=False, results={}, error=str(e))
@@ -864,38 +673,16 @@
         http_request: Request,
         current_user: AuthUser = Depends(require_auth),
     ):
-<<<<<<< HEAD
-        """
-        Streaming analysis endpoint using Server-Sent Events.
-
-        This endpoint provides real-time updates as the orchestration pipeline
-        processes through its stages, enabling responsive user interfaces.
-
-        Returns:
-            StreamingResponse: Server-Sent Events stream
-        """
-        try:
-            logger.info(f"Starting streaming analysis for query: {request.query[:100]}...")
-=======
         """Streaming analysis endpoint using Server-Sent Events."""
         try:
             logger.info(
                 f"Starting streaming analysis for query: {request.query[:100]}..."
             )
->>>>>>> 0c908e25
 
             # Get orchestration service
             if not hasattr(http_request.app.state, "orchestration_service"):
                 raise HTTPException(
-                    status_code=503,
-                    detail={
-                        "error": "SERVICE_UNAVAILABLE",
-                        "message": "Orchestration service is not initialized",
-                        "details": {
-                            "reason": "The orchestration service has not been properly started. This is typically a server configuration issue.",
-                            "action": "Please try again in a few moments or contact support if the issue persists."
-                        }
-                    }
+                    status_code=503, detail="Orchestration service not available"
                 )
 
             orchestration_service = http_request.app.state.orchestration_service
@@ -904,13 +691,9 @@
             if not hasattr(orchestration_service, "stream_pipeline"):
                 # Try to import and create streaming service
                 try:
-<<<<<<< HEAD
-                    from app.services.streaming_orchestration_service import StreamingOrchestrationService
-=======
                     from app.services.streaming_orchestration_service import (
                         StreamingOrchestrationService,
                     )
->>>>>>> 0c908e25
 
                     # Create streaming service with same dependencies
                     streaming_service = StreamingOrchestrationService(
@@ -930,19 +713,7 @@
                 except ImportError:
                     raise HTTPException(
                         status_code=501,
-<<<<<<< HEAD
-                        detail={
-                            "error": "NOT_IMPLEMENTED",
-                            "message": "Streaming is not available on this server",
-                            "details": {
-                                "reason": "The streaming module is not installed or configured",
-                                "alternative": "Use POST /orchestrator/analyze for non-streaming analysis",
-                                "action": "Please use the standard analysis endpoint instead"
-                            }
-                        }
-=======
                         detail="Streaming not implemented. Use /orchestrator/analyze for non-streaming.",
->>>>>>> 0c908e25
                     )
 
             # Configure streaming
@@ -968,9 +739,6 @@
                         selected_models = default_models[:required_models]
                 except Exception as e:
                     logger.error(f"Model selection failed: {e}")
-<<<<<<< HEAD
-                    selected_models = ["gpt-4o"]
-=======
 
             # Calculate providers present from selected models
             providers_present = set()
@@ -1015,7 +783,6 @@
                         },
                     },
                 )
->>>>>>> 0c908e25
 
             # Create async generator for streaming
             async def event_stream():
